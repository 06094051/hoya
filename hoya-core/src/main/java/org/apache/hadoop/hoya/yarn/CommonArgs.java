/*
 * Licensed to the Apache Software Foundation (ASF) under one
 *  or more contributor license agreements.  See the NOTICE file
 *  distributed with this work for additional information
 *  regarding copyright ownership.  The ASF licenses this file
 *  to you under the Apache License, Version 2.0 (the
 *  "License"); you may not use this file except in compliance
 *  with the License.  You may obtain a copy of the License at
 *
 *       http://www.apache.org/licenses/LICENSE-2.0
 *
 *  Unless required by applicable law or agreed to in writing, software
 *  distributed under the License is distributed on an "AS IS" BASIS,
 *  WITHOUT WARRANTIES OR CONDITIONS OF ANY KIND, either express or implied.
 *  See the License for the specific language governing permissions and
 *  limitations under the License.
 */

package org.apache.hadoop.hoya.yarn;

import com.beust.jcommander.JCommander;
import com.beust.jcommander.Parameter;
import com.beust.jcommander.ParameterException;
import org.apache.hadoop.conf.Configuration;
import org.apache.hadoop.fs.FileSystem;
import org.apache.hadoop.fs.Path;
import org.apache.hadoop.hoya.exceptions.BadCommandArgumentsException;
import org.apache.hadoop.hoya.providers.hbase.HBaseConfigFileOptions;
import org.apache.hadoop.hoya.tools.HoyaUtils;
import org.apache.hadoop.hoya.tools.PathArgumentConverter;
import org.apache.hadoop.hoya.tools.URIArgumentConverter;
import org.slf4j.Logger;
import org.slf4j.LoggerFactory;

import java.net.URI;
import java.util.ArrayList;
import java.util.Collection;
import java.util.Collections;
import java.util.HashMap;
import java.util.List;
import java.util.Map;

/**
 * This class contains the common argument set for all tne entry points,
 * and the core parsing logic to verify that the action is on the list
 * of allowed actions -and that the remaining number of arguments is
 * in the range allowed
 */

<<<<<<< HEAD
public class CommonArgs implements HoyaActions , Arguments {
=======
public class CommonArgs implements HoyaActions {

  public static final String ARG_ACTION = "--action";
  public static final String ARG_APP_HOME = "--apphome";
  public static final String ARG_APP_ZKPATH = "--zkpath";
  public static final String ARG_CONFDIR = "--appconf";
  public static final String ARG_DEBUG = "--debug";
  public static final String ARG_FILESYSTEM = "--fs";
  public static final String ARG_FILESYSTEM_LONG = "--filesystem";
  public static final String ARG_GENERATED_CONFDIR = "--generated_confdir";
  public static final String ARG_HELP = "--help";
  public static final String ARG_IMAGE = "--image";
  public static final String ARG_MANAGER = "--manager";
  public static final String ARG_NAME = "--name";
  public static final String ARG_OUTPUT = "--output";
  public static final String ARG_OPTION = "--option";
  public static final String ARG_OPTION_SHORT = "-O";
  public static final String ARG_PROVIDER = "--provider";
  public static final String ARG_ROLE = "--role";


  public static final String ARG_ROLEOPT = "--roleopt";
  public static final String ARG_USER = "--user";

  public static final String ARG_ZKPORT = "--zkport";
  public static final String ARG_ZKHOSTS = "--zkhosts";
  public static final String ARG_HBASE_VER = "--hbasever";

  /** for testing only: {@value} */

  @Deprecated
  public static final String ARG_X_HBASE_MASTER_COMMAND =
    "--Xhbase-master-command";
>>>>>>> 7fed917d


  /**
   * ERROR Strings
   */
  public static final String ERROR_NO_ACTION = "No action specified";

  public static final String ERROR_UNKNOWN_ACTION = "Unknown command: ";

  public static final String ERROR_NOT_ENOUGH_ARGUMENTS =
    "Not enough arguments for action: ";

  public static final String ERROR_PARSE_FAILURE =
    "Failed to parse ";

  /**
   * All the remaining values after argument processing
   */
  public static final String ERROR_TOO_MANY_ARGUMENTS =
    "Too many arguments";
  protected static final Logger LOG = LoggerFactory.getLogger(CommonArgs.class);
  public static final String ERROR_DUPLICATE_ENTRY = "Duplicate entry for ";

  @Parameter
  public List<String> parameters = new ArrayList<String>();

  @Parameter(names = ARG_DEBUG, description = "Debug mode")
  public boolean debug = false;

  /**
   *    Declare the image configuration directory to use when creating or reconfiguring a hoya cluster. The path must be on a filesystem visible to all nodes in the YARN cluster.
   Only one configuration directory can be specified.
   */
  @Parameter(names = ARG_CONFDIR,
             description = "Path to cluster configuration directory in HDFS",
             converter = PathArgumentConverter.class)
  public Path confdir;

  @Parameter(names = {ARG_FILESYSTEM, ARG_FILESYSTEM_LONG}, description = "Filesystem URI",
             converter = URIArgumentConverter.class)
  public URI filesystemURL;

  @Parameter(names = ARG_APP_ZKPATH,
             description = "Zookeeper path for the application")
  public String appZKPath;

  @Parameter(names = ARG_HELP, help = true)
  public boolean help;

  //TODO: do we need this?
  @Parameter(names = ARG_RESOURCE_MANAGER,
             description = "Resource manager hostname:port ",
             required = false)
  public String rmAddress;

  @Parameter(names = ARG_USER,
             description = "Username if not the current user")
  public String user = System.getProperty("user.name");

  @Parameter(names = ARG_ZKHOSTS,
             description = "comma separated list of the Zookeeper hosts")
  public String zkhosts;

  @Parameter(names = ARG_HBASE_VER,
      description = "HBase version string which is also the name of HBase archive dir")
  public String hbasever;
  
  @Parameter(names = ARG_ZKPORT,
             description = "Zookeeper port")
  public int zkport = HBaseConfigFileOptions.HBASE_ZK_PORT;

  /**
   -D name=value

   Define an HBase configuration option which overrides any options in
    the configuration XML files of the image or in the image configuration
     directory. The values will be persisted.
      Configuration options are only passed to the cluster when creating or reconfiguring a cluster.

   */

  @Parameter(names = ARG_DEFINE, arity = 1, description = "Definitions")
  public List<String> definitions = new ArrayList<String>();
  public Map<String, String> definitionMap = new HashMap<String, String>();
  /**
   * System properties
   */
  @Parameter(names = {ARG_SYSPROP}, arity = 1,
             description = "system properties in the form name value" +
                           " These are set after the JVM is started.")
  public List<String> sysprops = new ArrayList<String>(0);
  public Map<String, String> syspropsMap = new HashMap<String, String>();

  @Parameter(names = {"--m", ARG_MANAGER},
             description = "hostname:port of the YARN resource manager")
  public String manager;

  @Parameter(names = {ARG_OUTPUT, "-o"},
             description = "Output file for the configuration data")
  public String output;

  @Parameter(names = ARG_X_HBASE_MASTER_COMMAND,
             description = "Testing only: hbase command to exec on the master")
  public String xHBaseMasterCommand = null;

  /**
   * fields
   */
  public JCommander commander;
  public String action;
  //action arguments; 
  public List<String> actionArgs;
  public final String[] args;
  @Parameter(names = {ARG_SECURE , ARG_SECURE_SHORT},
             description = "enable secure communications and hoya clusters")
  public boolean secure=false;

  /**
   * create a 3-tuple
   * @param msg
   * @param min
   * @param max
   * @return
   */
  protected static List<Object> t(String msg, int min, int max) {
    List<Object> l = new ArrayList<Object>(3);
    l.add(msg);
    l.add(min);
    l.add(max);
    return l;
  }

  /**
   * Create a tuple
   * @param msg
   * @param min
   * @return
   */
  protected static List<Object> t(String msg, int min) {
    return t(msg, min, min);
  }

  /**
   * get the name: relies on arg 1 being the cluster name in all operations 
   * @return the name argument, null if there is none
   */
  public String getClusterName() {
    return (actionArgs == null || actionArgs.isEmpty() || args.length < 2) ?
           null : args[1];
  }

  public CommonArgs(String[] args) {
    this.args = args;
    commander = new JCommander(this);
  }

  public CommonArgs(Collection args) {
    List<String> argsAsStrings = HoyaUtils.collectionToStringList(args);
    this.args = argsAsStrings.toArray(new String[argsAsStrings.size()]);
    commander = new JCommander(this);
  }


  public String usage() {
    StringBuilder builder = new StringBuilder("\n");
    commander.usage(builder, "  ");
    builder.append("\nactions: ");
    Map<String, List<Object>> actions = getActions();
    List<String>keys = new ArrayList<String>(actions.keySet());
    Collections.sort(keys);
    for (String key : keys) {
      builder.append(key).append(" ");
    }
    return builder.toString();
  }

  public void parse() throws BadCommandArgumentsException {
    try {
      commander.parse(args);
    } catch (ParameterException e) {
      throw new BadCommandArgumentsException(e, "%s in %s", 
        e.toString(),
        (args != null ? ( HoyaUtils.join(args, " ")) : "[]"));
    }
  }

  /**
   * Map of supported actions to (description, #of args following)
   * format is of style:
   * <pre>
   *   (ACTION_CREATE): ["create cluster", 1],
   * </pre>
   * @return
   */
  public Map<String, List<Object>> getActions() {
    return Collections.emptyMap();
  }

  /**
   * validate args via {@link #validate()}
   * then postprocess the arguments
   */
  public void postProcess() throws BadCommandArgumentsException {
    validate();
    splitPairs(definitions, definitionMap);
    splitPairs(sysprops, syspropsMap);
    for (Map.Entry<String, String> entry : syspropsMap.entrySet()) {
      System.setProperty(entry.getKey(),entry.getValue());
    }
  }

  private void splitPairs(Collection<String> pairs, Map<String, String> dest) {
    for (String prop : pairs) {
      String[] keyval = prop.split("=", 2);
      if (keyval.length == 2) {
        dest.put(keyval[0], keyval[1]);
      }
    }
  }

  /**
   * Validate the arguments against the action requested
   */
  public void validate() throws BadCommandArgumentsException {
    if (parameters.isEmpty()) {
      throw new BadCommandArgumentsException(ERROR_NO_ACTION
                                             + usage());
    }
    action = parameters.get(0);
    LOG.debug("action={}", action);
    Map<String, List<Object>> actionMap = getActions();
    List<Object> actionOpts = actionMap.get(action);
    if (null == actionOpts) {
      throw new BadCommandArgumentsException(ERROR_UNKNOWN_ACTION
                                             + action
                                             + usage());
    }
    actionArgs = parameters.subList(1, parameters.size());

    int minArgs = (Integer) actionOpts.get(1);
    int actionArgSize = actionArgs.size();
    if (minArgs > actionArgSize) {
      throw new BadCommandArgumentsException(
        ERROR_NOT_ENOUGH_ARGUMENTS + action );
    }
    int maxArgs =
      (actionOpts.size() == 3) ? ((Integer) actionOpts.get(2)) : minArgs;
    if (actionArgSize > maxArgs) {
      String message = String.format("%s for %s: limit is %d but saw %d",
                                     ERROR_TOO_MANY_ARGUMENTS, action, maxArgs,
                                     actionArgSize);
      LOG.error(message);
      int index=1;
      for (String actionArg : actionArgs) {
        LOG.error("[{}] \"{}\"", index++, actionArg);
      }
      throw new BadCommandArgumentsException(message);
    }
  }

  /**
   * Apply all the definitions on the command line to the configuration
   * @param conf config
   */
  public void applyDefinitions(Configuration conf) throws
                                                   BadCommandArgumentsException {
    for (String key : definitionMap.keySet()) {
      String val = definitionMap.get(key);
      LOG.debug("configuration[{}]=\"{}\"", key, val);
      conf.set(key, val, "command line");
    }

  }

  /**
   * If the Filesystem URL was provided, it overrides anything in
   * the configuration
   * @param conf configuration
   */
  public void applyFileSystemURL(Configuration conf) {
    if (filesystemURL != null) {
      //filesystem argument was set -this overwrites any defaults in the
      //configuration
      FileSystem.setDefaultUri(conf, filesystemURL);
    }
  }

  /**
   * Create a map from a tuple list like ['worker','2','master','1] into a map
   * ['worker':'2',"master":'1'];
   * Duplicate entries also trigger errors
   * @param description description for errors
   * @param list list to conver to tuples
   * @return the map of key value pairs -unordered.
   * @throws BadCommandArgumentsException odd #of arguments received
   */
  public Map<String, String> convertTupleListToMap(String description,
                                                   List<String> list) throws
                                                                      BadCommandArgumentsException {
    Map<String, String> results = new HashMap<String, String>();
    if (list != null && !list.isEmpty()) {
      int size = list.size();
      if (size % 2 != 0) {
        //odd number of elements, not permitted
        throw new BadCommandArgumentsException(
          ERROR_PARSE_FAILURE + description);
      }
      for (int count = 0; count < size; count += 2) {
        String key = list.get(count);
        String val = list.get(count + 1);
        if (results.get(key) != null) {
          throw new BadCommandArgumentsException(
            ERROR_DUPLICATE_ENTRY + description
            + ": " + key);
        }
        results.put(key, val);
      }
    }
    return results;
  }
}<|MERGE_RESOLUTION|>--- conflicted
+++ resolved
@@ -47,44 +47,7 @@
  * in the range allowed
  */
 
-<<<<<<< HEAD
 public class CommonArgs implements HoyaActions , Arguments {
-=======
-public class CommonArgs implements HoyaActions {
-
-  public static final String ARG_ACTION = "--action";
-  public static final String ARG_APP_HOME = "--apphome";
-  public static final String ARG_APP_ZKPATH = "--zkpath";
-  public static final String ARG_CONFDIR = "--appconf";
-  public static final String ARG_DEBUG = "--debug";
-  public static final String ARG_FILESYSTEM = "--fs";
-  public static final String ARG_FILESYSTEM_LONG = "--filesystem";
-  public static final String ARG_GENERATED_CONFDIR = "--generated_confdir";
-  public static final String ARG_HELP = "--help";
-  public static final String ARG_IMAGE = "--image";
-  public static final String ARG_MANAGER = "--manager";
-  public static final String ARG_NAME = "--name";
-  public static final String ARG_OUTPUT = "--output";
-  public static final String ARG_OPTION = "--option";
-  public static final String ARG_OPTION_SHORT = "-O";
-  public static final String ARG_PROVIDER = "--provider";
-  public static final String ARG_ROLE = "--role";
-
-
-  public static final String ARG_ROLEOPT = "--roleopt";
-  public static final String ARG_USER = "--user";
-
-  public static final String ARG_ZKPORT = "--zkport";
-  public static final String ARG_ZKHOSTS = "--zkhosts";
-  public static final String ARG_HBASE_VER = "--hbasever";
-
-  /** for testing only: {@value} */
-
-  @Deprecated
-  public static final String ARG_X_HBASE_MASTER_COMMAND =
-    "--Xhbase-master-command";
->>>>>>> 7fed917d
-
 
   /**
    * ERROR Strings
