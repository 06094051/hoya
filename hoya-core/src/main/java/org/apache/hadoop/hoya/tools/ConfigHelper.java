/*
 * Licensed to the Apache Software Foundation (ASF) under one
 * or more contributor license agreements.  See the NOTICE file
 * distributed with this work for additional information
 * regarding copyright ownership.  The ASF licenses this file
 * to you under the Apache License, Version 2.0 (the
 * "License"); you may not use this file except in compliance
 * with the License.  You may obtain a copy of the License at
 *
 *     http://www.apache.org/licenses/LICENSE-2.0
 *
 * Unless required by applicable law or agreed to in writing, software
 * distributed under the License is distributed on an "AS IS" BASIS,
 * WITHOUT WARRANTIES OR CONDITIONS OF ANY KIND, either express or implied.
 * See the License for the specific language governing permissions and
 * limitations under the License.
 */

package org.apache.hadoop.hoya.tools;

import org.apache.hadoop.conf.Configuration;
import org.apache.hadoop.fs.FSDataInputStream;
import org.apache.hadoop.fs.FSDataOutputStream;
import org.apache.hadoop.fs.FileSystem;
import org.apache.hadoop.fs.Path;
import org.apache.hadoop.fs.permission.FsAction;
import org.apache.hadoop.fs.permission.FsPermission;
import org.apache.hadoop.hoya.HoyaKeys;
import org.apache.hadoop.hoya.exceptions.BadConfigException;
import org.apache.hadoop.io.IOUtils;
import org.slf4j.Logger;
import org.slf4j.LoggerFactory;
import org.w3c.dom.Document;
import org.xml.sax.SAXException;

import javax.xml.parsers.DocumentBuilder;
import javax.xml.parsers.DocumentBuilderFactory;
import javax.xml.parsers.ParserConfigurationException;
import java.io.ByteArrayInputStream;
import java.io.ByteArrayOutputStream;
import java.io.File;
import java.io.FileNotFoundException;
import java.io.FileOutputStream;
import java.io.IOException;
import java.io.InputStream;
import java.io.OutputStream;
import java.net.MalformedURLException;
import java.net.URL;
import java.util.Map;
import java.util.TreeSet;

/**
 * Methods to aid in config, both in the Configuration class and
 * with other parts of setting up Hoya-initated processes
 */
public class ConfigHelper {
  private static final Logger log = LoggerFactory.getLogger(HoyaUtils.class);

  public static final FsPermission CONF_DIR_PERMISSION =
    new FsPermission(FsAction.ALL,
                     FsAction.READ_EXECUTE,
                     FsAction.NONE);

  /**
   * Dump the (sorted) configuration
   * @param conf config
   * @return the sorted keyset
   */
  public static TreeSet<String> dumpConf(Configuration conf) {
    TreeSet<String> keys = sortedConfigKeys(conf);
    for (String key : keys) {
      log.info("{}={}", key, conf.get(key));
    }
    return keys;
  }

  public static TreeSet<String> sortedConfigKeys(Configuration conf) {
    TreeSet<String> sorted = new TreeSet<String>();
    for (Map.Entry<String, String> entry : conf) {
      sorted.add(entry.getKey());
    }
    return sorted;
  }


  /**
   * Set an entire map full of values
   *
   * @param config config to patch
   * @param map map of data
   * @param origin origin data
   * @return nothing
   */
  public static void addConfigMap(Configuration config,
                                  Map<String, String> map, String origin) throws
                                                           BadConfigException {
    for (Map.Entry<String, String> mapEntry : map.entrySet()) {
      String key = mapEntry.getKey();
      String value = mapEntry.getValue();
      if (value == null) {
        throw new BadConfigException("Null value for property " + key);
      }
      config.set(key, value, origin);
    }
  }


  /**
   * Save a config file in a destination directory on a given filesystem
   * @param systemConf system conf used for creating filesystems
   * @param confToSave config to save
   * @param confdir the directory path where the file is to go
   * @param filename the filename
   * @return the destination path where the file was saved
   * @throws IOException IO problems
   */
  public static Path saveConfig(Configuration systemConf,
                                Configuration confToSave,
                                Path confdir,
                                String filename) throws IOException {
    FileSystem fs = FileSystem.get(confdir.toUri(), systemConf);
    Path destPath = new Path(confdir, filename);
    saveConfig(fs, destPath, confToSave);
    return destPath;
  }

  /**
   * Save a config
   * @param fs filesystem
   * @param destPath dest to save
   * @param confToSave  config to save
   * @throws IOException IO problems
   */
  public static void saveConfig(FileSystem fs,
                                Path destPath,
                                Configuration confToSave) throws
                                                              IOException {
    FSDataOutputStream fos = fs.create(destPath);
    try {
      confToSave.writeXml(fos);
    } finally {
      IOUtils.closeStream(fos);
    }
  }

  public Document parseConfiguration(FileSystem fs,
                                     Path path) throws
                                                IOException {
    int len = (int) fs.getLength(path);
    byte[] data = new byte[len];
    FSDataInputStream in = fs.open(path);
    try {
      in.readFully(0, data);
    } catch (IOException e) {
      in.close();
    }
    ByteArrayInputStream in2;

    //this is here to track down a parse issue
    //related to configurations
    String s = new String(data, 0, len);
    log.debug("XML resource {} is \"{}\"", path, s);
    in2 = new ByteArrayInputStream(data);
    try {
      Document document = parseConfigXML(in);
      return document;
    } catch (ParserConfigurationException e) {
      throw new IOException(e);
    } catch (SAXException e) {
      throw new IOException(e);
    } finally {
      in2.close();
    }

  }
  
  /**
   * Load a configuration from ANY FS path. The normal Configuration
   * loader only works with file:// URIs
   * @param fs filesystem
   * @param path path
   * @return a loaded resource
   * @throws IOException
   */
  public static Configuration loadConfiguration(FileSystem fs,
                                                Path path) throws
                                                                   IOException {
    int len = (int) fs.getLength(path);
    byte[] data = new byte[len];
    FSDataInputStream in = fs.open(path);
    try {
      in.readFully(0, data);
    } catch (IOException e) {
      in.close();
    }
    ByteArrayInputStream in2;

    if (log.isDebugEnabled()) {
      //this is here to track down a parse issue
      //related to configurations
      String s = new String(data, 0, len);
      log.debug("XML resource {} is \"{}\"", path, s);
      in2 = new ByteArrayInputStream(data);
      try {
        Document document = parseConfigXML(in);
      } catch (ParserConfigurationException e) {
        throw new IOException(e);
      } catch (SAXException e) {
        throw new IOException(e);
      } finally {
        in2.close();
      }
    }
      

    in2 = new ByteArrayInputStream(data);
    Configuration conf1 = new Configuration(false);
    conf1.addResource(in2);
    //now clone it while dropping all its sources
    Configuration conf2   = new Configuration(false);
    String src = path.toString();
    for (Map.Entry<String, String> entry : conf1) {
      String key = entry.getKey();
      String value = entry.getValue();
      conf2.set(key, value, src);
    }
    return conf2;
  }


  /**
   * Generate a config file in a destination directory on the local filesystem
   * @param confdir the directory path where the file is to go
   * @param filename the filename
   * @return the destination path
   */
  public static File saveConfig(Configuration generatingConf,
                                    File confdir,
                                    String filename) throws IOException {


    File destPath = new File(confdir, filename);
    OutputStream fos = new FileOutputStream(destPath);
    try {
      generatingConf.writeXml(fos);
    } finally {
      IOUtils.closeStream(fos);
    }
    return destPath;
  }
  
  public static Document parseConfigXML(InputStream in) throws
                                               ParserConfigurationException,
                                               IOException,
                                               SAXException {
    DocumentBuilderFactory docBuilderFactory
      = DocumentBuilderFactory.newInstance();
    //ignore all comments inside the xml file
    docBuilderFactory.setIgnoringComments(true);

    //allow includes in the xml file
    docBuilderFactory.setNamespaceAware(true);
    docBuilderFactory.setXIncludeAware(true);
    DocumentBuilder builder = docBuilderFactory.newDocumentBuilder();
    return builder.parse(in);
  }

  public static Configuration loadConfFromFile(File file) throws
                                                          MalformedURLException {
    Configuration conf = new Configuration(false);
    conf.addResource(file.toURI().toURL());
    return conf;
  }

  /**
   * looks for the config under $confdir/$templateFilename; if not there
   * loads it from /conf/templateFile.
   * The property {@link HoyaKeys#KEY_HOYA_TEMPLATE_ORIGIN} is set to the
   * origin to help debug what's happening
   * @param systemConf system conf
   * @param confdir conf dir in FS
   * @param templateFilename filename in the confdir
   * @param fallbackResource resource to fall back on
   * @return loaded conf
   * @throws IOException IO problems
   */
  public static Configuration loadTemplateConfiguration(Configuration systemConf,
                                                        Path confdir,
                                                        String templateFilename,
                                                        String fallbackResource) throws
                                                                         IOException {
    FileSystem fs = FileSystem.get(confdir.toUri(), systemConf);

    Path templatePath = new Path(confdir, templateFilename);
    return loadTemplateConfiguration(fs, templatePath, fallbackResource);
  }

  /**
   * looks for the config under $confdir/$templateFilename; if not there
   * loads it from /conf/templateFile.
   * The property {@link HoyaKeys#KEY_HOYA_TEMPLATE_ORIGIN} is set to the
   * origin to help debug what's happening
   * @param fs Filesystem
   * @param templatePath HDFS path for template
   * @param fallbackResource resource to fall back on, or "" for no fallback
   * @return loaded conf
   * @throws IOException IO problems
   * @throws FileNotFoundException if the path doesn't have a file and there
   * was no fallback.
   */
  public static Configuration loadTemplateConfiguration(FileSystem fs,
                                                        Path templatePath,
                                                        String fallbackResource) throws
                                                                                 IOException {
    Configuration conf = new Configuration(false);
    String origin;
    if (fs.exists(templatePath)) {
<<<<<<< HEAD
      log.debug("Loading template configuration {}", templatePath);
      conf = loadConfiguration(fs, templatePath);
=======
      log.debug("Loading template {}", templatePath);
      conf.addResource(templatePath.toUri().toURL());
>>>>>>> f2ba0b65
      origin = templatePath.toString();
    } else {
      if (fallbackResource.isEmpty()) {
        throw new FileNotFoundException("No config file found at " + templatePath);
      }
      log.debug("Template {} not found" +
                " -reverting to classpath resource {}", templatePath, fallbackResource);
      conf = new Configuration(false);
      conf.addResource(fallbackResource);
      origin = "Resource " + fallbackResource;
    }
    //force a get
    conf.get(HoyaKeys.KEY_HOYA_TEMPLATE_ORIGIN);
    conf.set(HoyaKeys.KEY_HOYA_TEMPLATE_ORIGIN, origin);
    //now set the origin
    return conf;
  }


  /**
   * For testing: dump a configuration
   * @param conf configuration
   * @return listing in key=value style
   */
  public static String dumpConfigToString(Configuration conf) {
    TreeSet<String> sorted = sortedConfigKeys(conf);

    StringBuilder builder = new StringBuilder();
    for (String key : sorted) {

      builder.append(key)
             .append("=")
             .append(conf.get(key))
             .append("\n");
    }
    return builder.toString();
  }

  /**
   * Merge in one configuration above another
   * @param base base config
   * @param merge one to merge. This MUST be a non-default-load config to avoid
   * merge origin confusion
   * @param origin description of the origin for the put operation
   * @return the base with the merged values
   */
  public static Configuration mergeConfigurations(Configuration base, Configuration merge,
                                                  String origin) {
    for (Map.Entry<String, String> entry : merge) {
      base.set(entry.getKey(), entry.getValue(), origin);
    }
    return base;
  }

  /**
   * Register a resource as a default resource.
   * Do not attempt to use this unless you understand that the
   * order in which default resources are loaded affects the outcome,
   * and that subclasses of Configuration often register new default
   * resources
   * @param resource the resource name
   * @return the URL or null
   */
  public static URL registerDefaultResource(String resource) {
    URL resURL = ConfigHelper.class.getClassLoader()
                                .getResource(resource);
    if (resURL != null) {
      Configuration.addDefaultResource(resource);
    }
    return resURL;
  }

  /**
   * Load a configuration from a resource on this classpath.
   * If the resource is not found, an empty configuration is returned
   * @param resource the resource name
   * @return the loaded configuration.
   */
  public static Configuration loadFromResource(String resource) {
    Configuration conf = new Configuration(false);
    URL resURL = ConfigHelper.class.getClassLoader()
                                .getResource(resource);
    if (resURL != null) {
      log.debug("loaded resources from {}", resURL);
      conf.addResource(resource);
    } else{
      log.debug("failed to find {} on the classpath", resource);
    }
    return conf;
  }

  /**
   * Propagate a property from a source to a dest config, with a best-effort
   * attempt at propagating the origin.
   * If the 
   * @param dest destination
   * @param src source
   * @param key key to try to copy
   * @return true if the key was found and propagated
   */
  public static boolean propagate(Configuration dest, Configuration src, String key) {
    String val = src.get(key);
    if (val!=null) {
      String[] origin = src.getPropertySources(key);
      if (origin.length>0) {
        dest.set(key, val, origin[0]);
      } else {
        dest.set(key, val);
        return true;
      }
    }
    return false;
  }
  
}<|MERGE_RESOLUTION|>--- conflicted
+++ resolved
@@ -37,7 +37,6 @@
 import javax.xml.parsers.DocumentBuilderFactory;
 import javax.xml.parsers.ParserConfigurationException;
 import java.io.ByteArrayInputStream;
-import java.io.ByteArrayOutputStream;
 import java.io.File;
 import java.io.FileNotFoundException;
 import java.io.FileOutputStream;
@@ -315,13 +314,8 @@
     Configuration conf = new Configuration(false);
     String origin;
     if (fs.exists(templatePath)) {
-<<<<<<< HEAD
       log.debug("Loading template configuration {}", templatePath);
       conf = loadConfiguration(fs, templatePath);
-=======
-      log.debug("Loading template {}", templatePath);
-      conf.addResource(templatePath.toUri().toURL());
->>>>>>> f2ba0b65
       origin = templatePath.toString();
     } else {
       if (fallbackResource.isEmpty()) {
