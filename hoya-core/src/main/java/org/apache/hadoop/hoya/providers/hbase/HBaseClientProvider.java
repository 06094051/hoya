/*
 * Licensed to the Apache Software Foundation (ASF) under one
 * or more contributor license agreements.  See the NOTICE file
 * distributed with this work for additional information
 * regarding copyright ownership.  The ASF licenses this file
 * to you under the Apache License, Version 2.0 (the
 * "License"); you may not use this file except in compliance
 * with the License.  You may obtain a copy of the License at
 *
 *     http://www.apache.org/licenses/LICENSE-2.0
 *
 * Unless required by applicable law or agreed to in writing, software
 * distributed under the License is distributed on an "AS IS" BASIS,
 * WITHOUT WARRANTIES OR CONDITIONS OF ANY KIND, either express or implied.
 * See the License for the specific language governing permissions and
 * limitations under the License.
 */

package org.apache.hadoop.hoya.providers.hbase;

import org.apache.hadoop.conf.Configuration;
import org.apache.hadoop.conf.Configured;
import org.apache.hadoop.fs.FileSystem;
import org.apache.hadoop.fs.Path;
import org.apache.hadoop.hoya.HoyaKeys;
import org.apache.hadoop.hoya.api.ClusterDescription;
import org.apache.hadoop.hoya.api.OptionKeys;
import org.apache.hadoop.hoya.api.RoleKeys;
import org.apache.hadoop.hoya.exceptions.BadConfigException;
import org.apache.hadoop.hoya.exceptions.HoyaException;
import org.apache.hadoop.hoya.providers.ClientProvider;
import org.apache.hadoop.hoya.providers.ProviderCore;
import org.apache.hadoop.hoya.providers.ProviderRole;
import org.apache.hadoop.hoya.providers.ProviderUtils;
import org.apache.hadoop.hoya.tools.ConfigHelper;
import org.apache.hadoop.hoya.tools.HoyaUtils;
import org.apache.hadoop.yarn.api.records.LocalResource;
import org.apache.hadoop.yarn.api.records.Resource;
import org.slf4j.Logger;
import org.slf4j.LoggerFactory;

import java.io.File;
import java.io.IOException;
import java.nio.ByteBuffer;
import java.util.ArrayList;
import java.util.HashMap;
import java.util.List;
import java.util.Map;

/**
 * This class implements both the client-side and server-side aspects
 * of an HBase Cluster
 */
public class HBaseClientProvider extends Configured implements
                                                          ProviderCore,
                                                          HBaseKeys, HoyaKeys,
                                                          ClientProvider {


  public static final String ERROR_UNKNOWN_ROLE = "Unknown role ";
  protected static final Logger log =
    LoggerFactory.getLogger(HBaseClientProvider.class);
  protected static final String NAME = "hbase";
  private static final ProviderUtils providerUtils = new ProviderUtils(log);

  protected HBaseClientProvider(Configuration conf) {
    super(conf);
  }

  /**
   * List of roles
   */
  protected static final List<ProviderRole> ROLES = new ArrayList<ProviderRole>();

  public static final int KEY_WORKER = 1;

  public static final int KEY_MASTER = 2;

  /**
   * Initialize role list
   */
  static {
    ROLES.add(new ProviderRole(HBaseKeys.ROLE_WORKER, KEY_WORKER));
    ROLES.add(new ProviderRole(HBaseKeys.ROLE_MASTER, KEY_MASTER, true));
  }

  @Override
  public String getName() {
    return NAME;
  }

  @Override
  public List<ProviderRole> getRoles() {
    return ROLES;
  }


  /**
   * Get a map of all the default options for the cluster; values
   * that can be overridden by user defaults after
   * @return a possibly emtpy map of default cluster options.
   */
  @Override
  public Map<String, String> getDefaultClusterOptions() {
    HashMap<String, String> site = new HashMap<String, String>();
    site.put(OptionKeys.APP_VERSION, HBaseKeys.HBASE_VERSION);
    return site;
  }
  
  /**
   * Create the default cluster role instance for a named
   * cluster role; 
   *
   * @param rolename role name
   * @return a node that can be added to the JSON
   */
  @Override
  public Map<String, String> createDefaultClusterRole(String rolename) throws
                                                                       HoyaException {
    Map<String, String> rolemap = new HashMap<String, String>();
    rolemap.put(RoleKeys.ROLE_NAME, rolename);
    rolemap.put(RoleKeys.YARN_CORES, Integer.toString(RoleKeys.DEF_YARN_CORES));
    rolemap.put(RoleKeys.YARN_MEMORY, Integer.toString(RoleKeys.DEF_YARN_MEMORY));
    if (rolename.equals(HBaseKeys.ROLE_WORKER)) {
      rolemap.put(RoleKeys.APP_INFOPORT, DEFAULT_HBASE_WORKER_INFOPORT);
      rolemap.put(RoleKeys.JVM_HEAP, DEFAULT_HBASE_WORKER_HEAP);
    } else if (rolename.equals(HBaseKeys.ROLE_MASTER)) {
      rolemap.put(RoleKeys.ROLE_INSTANCES, "1");
      rolemap.put(RoleKeys.APP_INFOPORT, DEFAULT_HBASE_MASTER_INFOPORT);
      rolemap.put(RoleKeys.JVM_HEAP, DEFAULT_HBASE_MASTER_HEAP);
    } else {
      throw new HoyaException(ERROR_UNKNOWN_ROLE + rolename);
    }
    return rolemap;
  }

  /**
   * Build the conf dir from the service arguments, adding the hbase root
   * to the FS root dir.
   * This the configuration used by HBase directly
   * @param clusterSpec this is the cluster specification used to define this
   * @return a map of the dynamic bindings for this Hoya instance
   */
  public Map<String, String> buildSiteConfFromSpec(ClusterDescription clusterSpec)
    throws BadConfigException {

    Map<String, String> master = clusterSpec.getMandatoryRole(
      HBaseKeys.ROLE_MASTER);

    Map<String, String> worker = clusterSpec.getMandatoryRole(
      HBaseKeys.ROLE_WORKER);

    Map<String, String> sitexml = new HashMap<String, String>();
    providerUtils.propagateSiteOptions(clusterSpec, sitexml);
    
    sitexml.put(HBaseConfigFileOptions.KEY_HBASE_CLUSTER_DISTRIBUTED, "true");
    sitexml.put(HBaseConfigFileOptions.KEY_HBASE_MASTER_PORT, "0");

    sitexml.put(HBaseConfigFileOptions.KEY_HBASE_MASTER_INFO_PORT, master.get(
      RoleKeys.APP_INFOPORT));
    sitexml.put(HBaseConfigFileOptions.KEY_HBASE_ROOTDIR,
                clusterSpec.dataPath);
    sitexml.put(HBaseConfigFileOptions.KEY_REGIONSERVER_INFO_PORT,
                worker.get(RoleKeys.APP_INFOPORT));
    sitexml.put(HBaseConfigFileOptions.KEY_REGIONSERVER_PORT, "0");
    sitexml.put(HBaseConfigFileOptions.KEY_ZNODE_PARENT, clusterSpec.zkPath);
    sitexml.put(HBaseConfigFileOptions.KEY_ZOOKEEPER_PORT,
                Integer.toString(clusterSpec.zkPort));
    sitexml.put(HBaseConfigFileOptions.KEY_ZOOKEEPER_QUORUM,
                clusterSpec.zkHosts);
    return sitexml;
  }

  /**
   * Build time review and update of the cluster specification
   * @param clusterSpec spec
   */
  @Override // Client
  public void reviewAndUpdateClusterSpec(ClusterDescription clusterSpec) throws
                                                                         HoyaException{

    validateClusterSpec(clusterSpec);
  }

  /**
   * Validate the cluster specification. This can be invoked on both
   * server and client
   * @param clusterSpec
   */
  @Override // Client and Server
  public void validateClusterSpec(ClusterDescription clusterSpec) throws
                                                                  HoyaException {
    providerUtils.validateNodeCount(HBaseKeys.ROLE_WORKER,
                                    clusterSpec.getDesiredInstanceCount(
                                      HBaseKeys.ROLE_WORKER,
                                      0), 0, -1);


    providerUtils.validateNodeCount(HoyaKeys.ROLE_MASTER,
                                    clusterSpec.getDesiredInstanceCount(
                                      HoyaKeys.ROLE_MASTER,
                                      0),
                                    0,
                                    1);
  }
  
  /**
   * This builds up the site configuration for the AM and downstream services;
   * the path is added to the cluster spec so that launchers in the 
   * AM can pick it up themselves. 
   * @param clusterFS filesystem
   * @param serviceConf conf used by the service
   * @param clusterSpec cluster specification
   * @param originConfDirPath the original config dir -treat as read only
   * @param generatedConfDirPath path to place generated artifacts
   * @return a map of name to local resource to add to the AM launcher
   */
  @Override
  public Map<String, LocalResource> prepareAMAndConfigForLaunch(FileSystem clusterFS,
                                                                Configuration serviceConf,
                                                                ClusterDescription clusterSpec,
                                                                Path originConfDirPath,
                                                                Path generatedConfDirPath) throws
                                                                                           IOException,
                                                                                           BadConfigException {
    Configuration siteConf = ConfigHelper.loadTemplateConfiguration(
      serviceConf,
      originConfDirPath,
      HBaseKeys.SITE_XML,
      HBaseKeys.HBASE_TEMPLATE_RESOURCE);

    //construct the cluster configuration values
    Map<String, String> clusterConfMap = buildSiteConfFromSpec(clusterSpec);
    //merge them
    ConfigHelper.addConfigMap(siteConf, clusterConfMap);

    if (log.isDebugEnabled()) {
      ConfigHelper.dumpConf(siteConf);
    }

    Path sitePath = ConfigHelper.generateConfig(serviceConf,
                                                siteConf,
                                                generatedConfDirPath,
                                                HBaseKeys.SITE_XML);

    log.debug("Saving the config to {}", sitePath);
    Map<String, LocalResource> confResources;
    confResources = HoyaUtils.submitDirectory(clusterFS,
                                              generatedConfDirPath,
                                              HoyaKeys.PROPAGATED_CONF_DIR_NAME);
    return confResources;
  }

  /**
   * Update the AM resource with any local needs
   * @param capability capability to update
   */
  @Override
  public void prepareAMResourceRequirements(ClusterDescription clusterSpec,
                                            Resource capability) {
    //no-op unless you want to add more memory
    capability.setMemory(clusterSpec.getRoleOptInt(
      HBaseKeys.ROLE_MASTER,
      RoleKeys.YARN_MEMORY,
      capability.getMemory()));
    capability.setVirtualCores(1);
  }


  /**
   * Any operations to the service data before launching the AM
   * @param clusterSpec cspec
   * @param serviceData map of service data
   */
  @Override  //Client
  public void prepareAMServiceData(ClusterDescription clusterSpec,
                                   Map<String, ByteBuffer> serviceData) {
    
  }


  /**
   * Get the path to hbase home
   * @return the hbase home path
   */
  public  File buildHBaseBinPath(ClusterDescription cd) {
    return new File(buildHBaseDir(cd),
                                HBaseKeys.HBASE_SCRIPT);
  }

  public  File buildHBaseDir(ClusterDescription cd) {
<<<<<<< HEAD
    String archiveSubdir = cd.getOption(OptionKeys.APP_VERSION,
                                        HBaseKeys.HBASE_VERSION);
    return providerUtils.buildImageDir(cd, archiveSubdir);
=======
    return providerUtils.buildImageDir(cd, cd.hbasever);
>>>>>>> 7fed917d
  }
  
}<|MERGE_RESOLUTION|>--- conflicted
+++ resolved
@@ -103,7 +103,7 @@
   @Override
   public Map<String, String> getDefaultClusterOptions() {
     HashMap<String, String> site = new HashMap<String, String>();
-    site.put(OptionKeys.APP_VERSION, HBaseKeys.HBASE_VERSION);
+    site.put(OptionKeys.APP_VERSION, HBaseKeys.HBASE_VER);
     return site;
   }
   
@@ -289,13 +289,7 @@
   }
 
   public  File buildHBaseDir(ClusterDescription cd) {
-<<<<<<< HEAD
-    String archiveSubdir = cd.getOption(OptionKeys.APP_VERSION,
-                                        HBaseKeys.HBASE_VERSION);
-    return providerUtils.buildImageDir(cd, archiveSubdir);
-=======
     return providerUtils.buildImageDir(cd, cd.hbasever);
->>>>>>> 7fed917d
   }
   
 }