/*
 * Licensed to the Apache Software Foundation (ASF) under one
 *  or more contributor license agreements.  See the NOTICE file
 *  distributed with this work for additional information
 *  regarding copyright ownership.  The ASF licenses this file
 *  to you under the Apache License, Version 2.0 (the
 *  "License"); you may not use this file except in compliance
 *  with the License.  You may obtain a copy of the License at
 *
 *       http://www.apache.org/licenses/LICENSE-2.0
 *
 *  Unless required by applicable law or agreed to in writing, software
 *  distributed under the License is distributed on an "AS IS" BASIS,
 *  WITHOUT WARRANTIES OR CONDITIONS OF ANY KIND, either express or implied.
 *  See the License for the specific language governing permissions and
 *  limitations under the License.
 */

package org.apache.hadoop.hoya;


/**
 * Keys and various constants for Hoya
 */
public interface HoyaKeys extends HoyaXmlConfKeys {

  String ROLE_HOYA_AM = "hoya";
  /**
   * Hoya role is "special"
   */
  int ROLE_HOYA_AM_PRIORITY_INDEX = 0;
  
  
  /**
   * The path under which cluster and temp data are stored
   * {@value}
   */
  String HOYA_BASE_DIRECTORY = ".hoya";

  /**
   *  name of the relative path to expaned an image into:  {@value}.
   *  The title of this path is to help people understand it when
   *  they see it in their error messages
   */
  String LOCAL_TARBALL_INSTALL_SUBDIR = "expandedarchive";


  /**
   * Application type for YARN  {@value}
   */
  String APP_TYPE = "hoya";

  /**
   * JVM arg to force IPv4  {@value}
   */
  String JVM_ENABLE_ASSERTIONS = "-ea";
  
  /**
   * JVM arg enable JVM system/runtime {@value}
   */
  String JVM_ENABLE_SYSTEM_ASSERTIONS = "-esa";

  /**
   * JVM arg to force IPv4  {@value}
   */
  String JVM_FORCE_IPV4 = "-Djava.net.preferIPv4Stack=true";

  /**
   * JVM arg to go headless  {@value}
   */

  String JVM_JAVA_HEADLESS = "-Djava.awt.headless=true";
  String FORMAT_D_CLUSTER_NAME = "-Dhoya.cluster.name=%s";
  String FORMAT_D_CLUSTER_TYPE = "-Dhoya.app.type=%s";


  /**
   * This is the name of the dir/subdir containing
   * the hbase conf that is propagated via YARN
   *  {@value}
   */
  String PROPAGATED_CONF_DIR_NAME = "propagatedconf";
  String GENERATED_CONF_DIR_NAME = "generated";
  String ORIG_CONF_DIR_NAME = "original";
  String DATA_DIR_NAME = "database";
  String HISTORY_DIR_NAME = "history";
  String HISTORY_FILENAME_SUFFIX = "json";
  String HISTORY_FILENAME_PREFIX = "rolehistory-";
  
  /**
   * Filename pattern is required to save in strict temporal order.
   * Important: older files must sort less-than newer files when using
   * case-sensitive name sort.
   */
  String HISTORY_FILENAME_CREATION_PATTERN = HISTORY_FILENAME_PREFIX +"%016x."+
                                    HISTORY_FILENAME_SUFFIX;
  /**
   * The posix regexp used to locate this 
   */
  String HISTORY_FILENAME_MATCH_PATTERN = HISTORY_FILENAME_PREFIX +"[0-9a-f]+\\."+
                                    HISTORY_FILENAME_SUFFIX;
    /**
   * The posix regexp used to locate this 
   */
  String HISTORY_FILENAME_GLOB_PATTERN = HISTORY_FILENAME_PREFIX +"*."+
                                    HISTORY_FILENAME_SUFFIX;
  
  String CLUSTER_SPECIFICATION_FILE = "cluster.json";

  /**
   * XML resource listing the standard Hoya providers
   * {@value}
   */
  String HOYA_XML ="org/apache/hadoop/hoya/hoya.xml";

  String CLUSTER_DIRECTORY = "cluster";

  /**
   * JVM property to define the hoya configuration directory;
   * this is set by the hoya script: {@value}
   */
  String PROPERTY_HOYA_CONF_DIR = "hoya.confdir";

  /**
   * name of generated dir for this conf: {@value}
   */
  String SUBMITTED_HOYA_CONF_DIR = "hoya_confdir";

  /**
   * name of the Hoya client resource
   * loaded when the service is loaded.
   */
  String HOYA_CLIENT_RESOURCE = "hoya-client.xml";

  /**
   * The name of the resource to put on the classpath
   * This only goes up on a real cluster, not a test run.
   */
  String HOYA_SERVER_RESOURCE = "hoya-server.xml";

  String HOYA_TMP_LOGDIR_PREFIX = "/tmp/hoya-";
  String HOYA_JAR = "hoya.jar";
  String JCOMMANDER_JAR = "jcommander.jar";
  String SLF4J_JAR = "slf4j.jar";
  String SLF4J_LOG4J_JAR = "slf4j-log4j.jar";
  String ZOOKEEPER_JAR = "zookeeper.jar";

  String DEFAULT_JVM_HEAP = "256M";
  int DEFAULT_YARN_MEMORY = 256;
<<<<<<< HEAD
  String STDOUT_HOYAAM = "hoyaam.txt";
  String STDERR_HOYAAM = "hoyaam-err.txt";
=======
  
  String DEFAULT_GC_OPTS = "";
>>>>>>> 0102f8a0
}<|MERGE_RESOLUTION|>--- conflicted
+++ resolved
@@ -147,11 +147,7 @@
 
   String DEFAULT_JVM_HEAP = "256M";
   int DEFAULT_YARN_MEMORY = 256;
-<<<<<<< HEAD
   String STDOUT_HOYAAM = "hoyaam.txt";
   String STDERR_HOYAAM = "hoyaam-err.txt";
-=======
-  
   String DEFAULT_GC_OPTS = "";
->>>>>>> 0102f8a0
 }