/*
 * Licensed to the Apache Software Foundation (ASF) under one
 *  or more contributor license agreements.  See the NOTICE file
 *  distributed with this work for additional information
 *  regarding copyright ownership.  The ASF licenses this file
 *  to you under the Apache License, Version 2.0 (the
 *  "License"); you may not use this file except in compliance
 *  with the License.  You may obtain a copy of the License at
 *
 *       http://www.apache.org/licenses/LICENSE-2.0
 *
 *  Unless required by applicable law or agreed to in writing, software
 *  distributed under the License is distributed on an "AS IS" BASIS,
 *  WITHOUT WARRANTIES OR CONDITIONS OF ANY KIND, either express or implied.
 *  See the License for the specific language governing permissions and
 *  limitations under the License.
 */

package org.apache.hadoop.hoya.yarn.cluster.masterless

import groovy.transform.CompileStatic
import groovy.util.logging.Slf4j
import org.apache.hadoop.hoya.HoyaKeys
import org.apache.hadoop.hoya.api.ClusterDescription
import org.apache.hadoop.hoya.providers.hbase.HBaseKeys
import org.apache.hadoop.hoya.yarn.Arguments
import org.apache.hadoop.hoya.yarn.CommonArgs
import org.apache.hadoop.hoya.yarn.client.HoyaClient
import org.apache.hadoop.hoya.yarn.providers.hbase.HBaseMiniClusterTestBase
import org.apache.hadoop.yarn.service.launcher.ServiceLauncher
import org.junit.Test

@CompileStatic
@Slf4j

class TestRoleOptPropagation extends HBaseMiniClusterTestBase {

  @Test
  public void testRoleOptPropagation() throws Throwable {
    String clustername = "TestRoleOptPropagation"
    createMiniCluster(clustername, createConfiguration(), 1, true)

    describe "verify that role options propagate down to deployed roles"

    String MALLOC_ARENA = "env.MALLOC_ARENA_MAX"
    ServiceLauncher launcher = createHoyaCluster(clustername,
                                                 [
                                                     (HBaseKeys.ROLE_MASTER): 0,
                                                     (HBaseKeys.ROLE_WORKER): 0,
                                                 ],
                                                 [
                                                     Arguments.ARG_ROLEOPT, HoyaKeys.ROLE_HOYA_AM, MALLOC_ARENA, "4",
                                                     Arguments.ARG_ROLEOPT, "unknown", MALLOC_ARENA, "3",
                                                 ],
                                                 true,
                                                 true, [:])
    HoyaClient hoyaClient = (HoyaClient) launcher.service
    addToTeardown(hoyaClient);
<<<<<<< HEAD
    ClusterDescription status = hoyaClient.clusterDescription
    Map<String, String> masterRole = status.getRole("master");
=======
    ClusterDescription status = hoyaClient.clusterStatus
    Map<String, String> masterRole = status.getRole(HoyaKeys.ROLE_HOYA_AM);
>>>>>>> afff3c94
    assert masterRole[MALLOC_ARENA] == "4"

    Map<String, String> unknownRole = status.getRole("unknown");
    assert unknownRole[MALLOC_ARENA] == "3"

    dumpClusterDescription("Remote CD", status)
  }

}<|MERGE_RESOLUTION|>--- conflicted
+++ resolved
@@ -56,13 +56,8 @@
                                                  true, [:])
     HoyaClient hoyaClient = (HoyaClient) launcher.service
     addToTeardown(hoyaClient);
-<<<<<<< HEAD
     ClusterDescription status = hoyaClient.clusterDescription
-    Map<String, String> masterRole = status.getRole("master");
-=======
-    ClusterDescription status = hoyaClient.clusterStatus
     Map<String, String> masterRole = status.getRole(HoyaKeys.ROLE_HOYA_AM);
->>>>>>> afff3c94
     assert masterRole[MALLOC_ARENA] == "4"
 
     Map<String, String> unknownRole = status.getRole("unknown");
